--- conflicted
+++ resolved
@@ -8,13 +8,10 @@
 	"github.com/wb-go/wbf/retry"
 )
 
-<<<<<<< HEAD
 // NoMatches is used for when Redis did not get any matches.
 const NoMatches = redis.Nil
 
-=======
 // Client оборачивает Redis клиент.
->>>>>>> 28061d3c
 type Client struct {
 	*redis.Client
 }
